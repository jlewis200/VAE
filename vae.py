#!/usr/bin/python3

"""
Variational Auto Encoder
"""


# pylint: disable=no-member

from argparse import ArgumentParser
from time import time

import torch
import numpy as np

from torch.utils.data import DataLoader
from torchvision.datasets import CelebA, CIFAR10
from torchvision.transforms import ToTensor, ToPILImage, Compose, Resize, RandomHorizontalFlip, Normalize
from torchvision.transforms.functional import to_tensor
from PIL import Image
from weight_mapper import transfer_weights

from models import VAE

GRAD_CLIP = 200

def main():
    """
    Main function to parse command line args and initiate training/experiments.
    """
    
    # get command line args
    parser = ArgumentParser(description="Perform VAE experiments")

    # options
    parser.add_argument("-t", "--train", action="store_true", help="train the model")
    parser.add_argument("-b", "--beta", type=float, default=1, help="relative weight of KL divergence loss")
    parser.add_argument("-l", "--learning-rate", type=float, default=0.00015, help="learning rate of optimizer")
    parser.add_argument("-e", "--epochs", type=int, default=50, help="number of training epochs")
    parser.add_argument("-n", "--batch-size", type=int, default=8, help="batch size")
    parser.add_argument("-m", "--mixture-net-only", action="store_true", help="only train the mixture net")

    #pre-trained options
    parser.add_argument("--checkpoint", type=str)
    parser.add_argument("--config", default="cifar10", type=str)

    #experiment options
    parser.add_argument("--reconstruct", type=str, default=[], nargs="+", help="encode/decode an image")
    parser.add_argument("--interpolate", type=str, default=[], nargs=2, help="interpolate between 2 images")
    parser.add_argument("--interpolations", type=int, default=3, help="number of interpolations")
    parser.add_argument("--random", type=int, help="number of random samples")
    parser.add_argument("--temperature", type=float, default=1.0, help="temperature of random samples")

    args = parser.parse_args()

    if args.config == "cifar10":
        encoder_layers = [
            {"channels": 384, "n_blocks": 12, "resolution":  32},
            {"channels": 384, "n_blocks":  7, "resolution":  16},
            {"channels": 384, "n_blocks":  7, "resolution":   8},
            {"channels": 384, "n_blocks":  4, "resolution":   4},
            {"channels": 384, "n_blocks":  3, "resolution":   1}]

        decoder_layers = [
            {"channels": 384, "n_blocks":  1, "resolution":   1},
            {"channels": 384, "n_blocks":  3, "resolution":   4},
            {"channels": 384, "n_blocks":  6, "resolution":   8},
            {"channels": 384, "n_blocks": 11, "resolution":  16},
            {"channels": 384, "n_blocks": 22, "resolution":  32}]

        model = VAE(encoder_layers, decoder_layers)
        model.dataset = CIFAR10
        
        #mean/std used by VDVAE to scale model input
        mean = 0.473091686
        std = 0.251636706
        model.transform_in = Compose((Normalize(mean, std), Resize((32, 32))))

        #mean/std used by VDVAE to scale targets for the loss function
        #map [0, 1] to [-1, 1]
        model.transform_target = Compose((Normalize(0.5, 0.5), Resize((32, 32))))

        model.dataset_kwargs = {"root": "cifar10", 
                                "download": True, 
<<<<<<< HEAD
                                "transform": Compose((ToTensor(), Resize((32, 32))))}
#        transfer_weights(model)
=======
                                "transform": ToTensor()}
        #transfer_weights(model, "checkpoints/cifar10_pretrained.pt", "vdvae_checkpoints/cifar10-seed3-iter-1050000-model-ema.th")
>>>>>>> bc11081f

    elif args.config == "celeba":
        encoder_layers = [
            {"channels": 512, "n_blocks":  3, "resolution": 128},
            {"channels": 512, "n_blocks":  8, "resolution":  64},
            {"channels": 512, "n_blocks": 12, "resolution":  32},
            {"channels": 512, "n_blocks": 17, "resolution":  16},
            {"channels": 512, "n_blocks":  7, "resolution":   8},
            {"channels": 512, "n_blocks":  5, "resolution":   4},
            {"channels": 512, "n_blocks":  4, "resolution":   1}]   

        decoder_layers = [
            {"channels": 512, "n_blocks":  2, "resolution":   1},
            {"channels": 512, "n_blocks":  3, "resolution":   4},
            {"channels": 512, "n_blocks":  4, "resolution":   8},
            {"channels": 512, "n_blocks":  9, "resolution":  16},
            {"channels": 512, "n_blocks": 21, "resolution":  32},
            {"channels": 512, "n_blocks": 13, "resolution":  64, "bias": False},
            {"channels": 512, "n_blocks":  7, "resolution": 128, "bias": False}]

        model = VAE(encoder_layers, decoder_layers)
        model.dataset = CelebA
        mean = 0.
        std = 0.
        model.transform = Compose((ToTensor(), Normalize(mean, std), Resize((128, 128))))
        model.dataset_kwargs = {"root": "celeba", 
                                "download": True, 
                                "transform": model.transform}

    else:
        print("unsupported dataset")
        return

    #send model to cuda before initializing optimizer
    if torch.cuda.is_available():
        model = model.cuda()
    
    optimizer = torch.optim.Adam(model.parameters(), lr=args.learning_rate, betas=(0.9, 0.9))

    if args.checkpoint is not None:
        checkpoint = torch.load(args.checkpoint)
        model.load_state_dict(checkpoint["model_state_dict"])
        optimizer.load_state_dict(checkpoint["optimizer_state_dict"])

    if args.train:
        #load the dataset only if training
        model.dataset = model.dataset(**model.dataset_kwargs)
        
        model = train(model=model,
                      optimizer=optimizer,
                      beta=args.beta,
                      epochs=args.epochs,
                      batch_size=args.batch_size,
                      mixture_net_only=args.mixture_net_only)

    if args.reconstruct != []:
        imgs = load_images(args.reconstruct, model.transform_in)
        imgs = reconstruct(model, imgs)

        for img, filename in zip(imgs, args.reconstruct):
            ToPILImage()(img.squeeze(0)).save(f"reconstructed.jpg")

    if args.interpolate != []:
        img_0, img_1 = load_images(args.interpolate, model.transform_in).split(1)
        interpolations = interpolate(model,
                                     img_0,
                                     img_1,
                                     n_interpolations=args.interpolations)

        montage = get_montage([img_0] + interpolations + [img_1])
        filename_0 = args.interpolate[0].split('.')[0]
        filename_1 = args.interpolate[1].split('.')[0]
        montage.save(f"interpolation.jpg")

    if args.random is not None:
        imgs = sample(model, args.random, temp=args.temperature)
        montage = get_montage(imgs)
        montage.save("random_montage.jpg")


def load_images(img_paths, transform):
    """
    Lead a list of pathnames, preprocess, return as a tensor with shape:
    N x 3 x H x W
    """
    
    if img_paths != []:
        imgs = [to_tensor(Image.open(path).convert("RGB")).unsqueeze(0) for path in img_paths]
        return torch.cat(imgs)


def get_montage(imgs):
    """
    Build a montage from a list of PIL images.
    """

    montage = Image.new("RGB", (imgs[0].shape[-1] * len(imgs), imgs[0].shape[-2]))

    for idx, img in enumerate(imgs):
        img = img.squeeze(0)
        img = ToPILImage()(img)
        montage.paste(img, (idx * imgs[0].shape[-1], 0))

    return montage


def sample(model, n_samples, temp=1.0):
    """
    Get a number of random samples from the decoder.
    """

    imgs = []

    if torch.cuda.is_available():
        model = model.cuda()

    for _ in range(n_samples):
        imgs.append((model.sample(1, temp=temp)).clamp(0, 1))

    return imgs


def interpolate(model, img_0, img_1, n_interpolations=3):
    """
    Perform a linear interpolation between the latent encodings of one image and another.
    """


    if torch.cuda.is_available():
        model = model.cuda()
        img_0 = img_0.cuda()
        img_1 = img_1.cuda()

    interpolations = []
    model.eval()

    img_0, _ = model.encode(img_0)
    img_1, _ = model.encode(img_1)

    for idx in range(0, 1 + n_interpolations):
        ratio = idx / n_interpolations
        img = (img_0 * (1 - ratio)) + (img_1 * ratio)

        #upsample the latent interpolation and clamp to color channel range
        interpolations.append(model.decode(img).clamp(0, 1))
    

    return interpolations


def reconstruct(model, img):
    """
    Encode/decode an image.  Return the reconstructed tensor.
    """

    if torch.cuda.is_available():
        model = model.cuda()
        img = img.cuda()

    model.eval()
    return model.reconstruct(img)

def train(model,
          optimizer,
          beta=1.0,
          epochs=50,
          batch_size=32,
          mixture_net_only=False):
    """
    Train the model using supplied hyperparameters.

    train_enc_dec controls whether the encoder and decoder should be trained, or only the mixture net.
    """

    dataloader = DataLoader(model.dataset,
                            batch_size=batch_size,
                            shuffle=True,
                            num_workers=2,
                            prefetch_factor=batch_size,
                            drop_last=True)

    #use mixed-precision loss/gradient scaler
    scaler = torch.cuda.amp.GradScaler()

    for _ in range(epochs):
        #print column headers
        print(f"{'':>9} {'sample/':>9} {'gradient':>9} {'overall':>9} {'KL':>9} {'mixture':>9}")
        print(f"{'epoch':>9} {'sec':>9} {'norm':>9} {'loss':>9} {'div':>9} {'NLL':>9}") 

        model.epoch += 1
        epoch_start = time()
        samples = 0

        for batch, _ in dataloader:
            samples += batch.shape[0]

            if torch.cuda.is_available():
                batch = batch.cuda()
            
            loss, loss_kl, loss_nll, grad_norm =  train_step(model,
                                                             optimizer,
                                                             beta,
                                                             batch,
                                                             scaler,
                                                             mixture_net_only)

            samples_sec = samples / (time() - epoch_start)

            print(f"{model.epoch.item():9} {samples_sec: 9.2e} {grad_norm: 9.2e} {loss: 9.2e} {loss_kl: 9.2e} {loss_nll: 9.2e}")

        #save the model weights
        torch.save({"model_state_dict": model.state_dict(),
                    "optimizer_state_dict": optimizer.state_dict()}, 
                    f"checkpoints/model_{model.start_time.item()}_{model.epoch.item()}")
        print()

    return model


def train_step(model, optimizer, beta, batch, scaler, mixture_net_only):
    """
    Take one training step for a given batch of data.
    """

    try:
        #auto mixed precision
        #with torch.cuda.amp.autocast():
        if True:

            #don't train the encoder/decoder if mixture net only is set
            with torch.set_grad_enabled(not mixture_net_only):
                #project the sample to the latent dimensional space
                activations = model.encode(batch)
                
                #reconstruct the original sample from the latent dimension representation
                #batch_prime = model.decode(activations)
                tensor = model.decode(activations)

                #get the KL divergence loss from the model
                loss_kl = model.get_loss_kl().mean()

            #get the negative log likelihood from the mixture net    
            loss_nll = model.get_nll(tensor, batch).mean()

            #sum the losses
            loss = (beta * loss_kl) + loss_nll

        #train the model
        scaler.scale(loss).backward()
    
        #unscale to apply gradient clipping
        scaler.unscale_(optimizer)

        #find the gradient norm
        grad_norm = torch.nn.utils.clip_grad_norm_(model.parameters(), GRAD_CLIP)
        
        #take the optimizer step if gradients are under control
        if grad_norm < GRAD_CLIP:

            #take an optimization step using the gradient scaler
            scaler.step(optimizer)

        #update the scaler paramters
        scaler.update()
       
        optimizer.zero_grad()

        return loss.item(), loss_kl.item(), loss_nll.item(), grad_norm.item()

    except ValueError:
        #the decoder may sporadically throw a value error when creating the p distribution
        #if this happens abort the training step
        return torch.inf, torch.inf, torch.inf, torch.inf


if __name__ == "__main__":
    main()<|MERGE_RESOLUTION|>--- conflicted
+++ resolved
@@ -82,13 +82,8 @@
 
         model.dataset_kwargs = {"root": "cifar10", 
                                 "download": True, 
-<<<<<<< HEAD
-                                "transform": Compose((ToTensor(), Resize((32, 32))))}
-#        transfer_weights(model)
-=======
                                 "transform": ToTensor()}
         #transfer_weights(model, "checkpoints/cifar10_pretrained.pt", "vdvae_checkpoints/cifar10-seed3-iter-1050000-model-ema.th")
->>>>>>> bc11081f
 
     elif args.config == "celeba":
         encoder_layers = [
